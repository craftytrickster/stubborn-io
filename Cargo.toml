[package]
name = "stubborn-io"
version = "0.1.5"
authors = ["David Raifaizen <d-raif@outlook.com>"]
edition = "2018"
description = "io traits/structs that automatically recover from potential disconnections/interruptions."
license = "MIT"
keywords = ["reconnect", "retry", "stubborn", "io", "StubbornTcpStream"]
repository = "https://github.com/craftytrickster/stubborn-io"
documentation = "https://docs.rs/stubborn-io"
readme = "README.md"
 
[dependencies]
<<<<<<< HEAD
tokio = { git = "https://github.com/tokio-rs/tokio.git", branch = "master" }
futures-preview = { version = "=0.3.0-alpha.19", features = ["async-await"] }
=======
tokio = "=0.2.0-alpha.6"
futures-preview = { version = "=0.3.0-alpha.19", features = ["async-await", "unstable"] }
>>>>>>> 880c641b
bytes = "0.4"
mio = "0.6"
log = "0.4"<|MERGE_RESOLUTION|>--- conflicted
+++ resolved
@@ -11,13 +11,8 @@
 readme = "README.md"
  
 [dependencies]
-<<<<<<< HEAD
 tokio = { git = "https://github.com/tokio-rs/tokio.git", branch = "master" }
 futures-preview = { version = "=0.3.0-alpha.19", features = ["async-await"] }
-=======
-tokio = "=0.2.0-alpha.6"
-futures-preview = { version = "=0.3.0-alpha.19", features = ["async-await", "unstable"] }
->>>>>>> 880c641b
 bytes = "0.4"
 mio = "0.6"
 log = "0.4"